--- conflicted
+++ resolved
@@ -34,10 +34,7 @@
     quantization: Optional[str] = None
     enforce_eager: bool = False
     max_context_len_to_capture: int = 8192
-<<<<<<< HEAD
-=======
     kv_cache_dtype: Optional[str] = None
->>>>>>> e1f3fd1e
 
     def __post_init__(self):
         if self.tokenizer is None:
@@ -190,14 +187,11 @@
                             help='maximum context length covered by CUDA '
                             'graphs. When a sequence has context length '
                             'larger than this, we fall back to eager mode.')
-<<<<<<< HEAD
-=======
         parser.add_argument('--kv-cache-dtype',
                             type=str,
                             choices=['fp8', None],
                             default=None,
                             help='Data type for the KV cache.')
->>>>>>> e1f3fd1e
         return parser
 
     @classmethod
