ninja
psutil
ray ~= 2.5.1
sentencepiece
numpy
<<<<<<< HEAD
torch ~= 2.0.0
=======
torch ~= 2.0.1
>>>>>>> b9df8734
transformers >= 4.36.0 # for mixtral
uvicorn
openai # for fastapi's openai proxy emulation
xformers >= 0.0.22
einops  # Required for phi-1_5
fschat >= 0.2.23
pydantic == 1.10.13
pyarrow # needed for ray
pandas
fastapi
colorlog
einops # for phi
<<<<<<< HEAD
aioprometheus[starlette] # for prometheus metrics
megablocks == 0.5.0
=======
aioprometheus[starlette] # for prometheus metrics
>>>>>>> b9df8734
<|MERGE_RESOLUTION|>--- conflicted
+++ resolved
@@ -3,11 +3,7 @@
 ray ~= 2.5.1
 sentencepiece
 numpy
-<<<<<<< HEAD
-torch ~= 2.0.0
-=======
 torch ~= 2.0.1
->>>>>>> b9df8734
 transformers >= 4.36.0 # for mixtral
 uvicorn
 openai # for fastapi's openai proxy emulation
@@ -20,9 +16,4 @@
 fastapi
 colorlog
 einops # for phi
-<<<<<<< HEAD
-aioprometheus[starlette] # for prometheus metrics
-megablocks == 0.5.0
-=======
-aioprometheus[starlette] # for prometheus metrics
->>>>>>> b9df8734
+aioprometheus[starlette] # for prometheus metrics